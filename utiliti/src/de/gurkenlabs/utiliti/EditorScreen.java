--- conflicted
+++ resolved
@@ -1,676 +1,675 @@
-package de.gurkenlabs.utiliti;
-
-import java.awt.Color;
-import java.awt.Font;
-import java.awt.Graphics2D;
-import java.awt.Point;
-import java.awt.image.BufferedImage;
-import java.io.File;
-import java.io.IOException;
-import java.nio.file.Paths;
-import java.text.SimpleDateFormat;
-import java.util.ArrayList;
-import java.util.Collection;
-import java.util.Date;
-import java.util.List;
-import java.util.Optional;
-import java.util.logging.Level;
-import java.util.logging.Logger;
-import java.util.stream.Collectors;
-
-import javax.swing.JFileChooser;
-import javax.swing.JFrame;
-import javax.swing.JOptionPane;
-import javax.swing.filechooser.FileFilter;
-import javax.swing.filechooser.FileNameExtensionFilter;
-import javax.xml.bind.JAXBException;
-
-import de.gurkenlabs.litiengine.Game;
-import de.gurkenlabs.litiengine.GameData;
-import de.gurkenlabs.litiengine.SpritesheetInfo;
-import de.gurkenlabs.litiengine.environment.tilemap.IImageLayer;
-import de.gurkenlabs.litiengine.environment.tilemap.IMap;
-import de.gurkenlabs.litiengine.environment.tilemap.ITileset;
-import de.gurkenlabs.litiengine.environment.tilemap.xml.Blueprint;
-import de.gurkenlabs.litiengine.environment.tilemap.xml.Map;
-import de.gurkenlabs.litiengine.environment.tilemap.xml.Tileset;
-import de.gurkenlabs.litiengine.graphics.ImageFormat;
-import de.gurkenlabs.litiengine.graphics.Spritesheet;
-import de.gurkenlabs.litiengine.graphics.TextRenderer;
-import de.gurkenlabs.litiengine.graphics.emitters.xml.CustomEmitter;
-import de.gurkenlabs.litiengine.graphics.emitters.xml.EmitterData;
-import de.gurkenlabs.litiengine.gui.screens.Screen;
-import de.gurkenlabs.litiengine.input.Input;
-import de.gurkenlabs.litiengine.resources.Resources;
-import de.gurkenlabs.litiengine.util.MathUtilities;
-import de.gurkenlabs.litiengine.util.io.FileUtilities;
-import de.gurkenlabs.litiengine.util.io.ImageSerializer;
-import de.gurkenlabs.litiengine.util.io.XmlUtilities;
-import de.gurkenlabs.utiliti.components.EditorComponent;
-import de.gurkenlabs.utiliti.components.EditorComponent.ComponentType;
-import de.gurkenlabs.utiliti.components.MapComponent;
-import de.gurkenlabs.utiliti.swing.EditorFileChooser;
-import de.gurkenlabs.utiliti.swing.XmlImportDialog;
-import de.gurkenlabs.utiliti.swing.dialogs.SpritesheetImportPanel;
-import de.gurkenlabs.utiliti.swing.panels.MapObjectPanel;
-
-public class EditorScreen extends Screen {
-  private static final Logger log = Logger.getLogger(EditorScreen.class.getName());
-  private static final int STATUS_DURATION = 5000;
-  private static final String DEFAULT_GAME_NAME = "game";
-  private static final String NEW_GAME_STRING = "NEW GAME *";
-
-  private static final String GAME_FILE_NAME = "Game Resource File";
-  private static final String SPRITE_FILE_NAME = "Sprite Info File";
-  private static final String SPRITESHEET_FILE_NAME = "Spritesheet Image";
-
-  public static final Color COLLISION_COLOR = new Color(255, 0, 0, 125);
-  public static final Color BOUNDINGBOX_COLOR = new Color(0, 0, 255, 125);
-  public static final Color COMPONENTBACKGROUND_COLOR = new Color(100, 100, 100, 125);
-
-  private static EditorScreen instance;
-
-  private final List<EditorComponent> comps;
-
-  private double padding;
-  private MapComponent mapComponent;
-  private GameData gameFile = new GameData();
-  private EditorComponent current;
-  private String projectPath;
-  private String currentResourceFile;
-
-  private MapObjectPanel mapEditorPanel;
-
-  private MapSelectionPanel mapSelectionPanel;
-
-  private long statusTick;
-  private String currentStatus;
-  private boolean loading;
-
-  private EditorScreen() {
-    super("Editor");
-    this.comps = new ArrayList<>();
-  }
-
-  public static EditorScreen instance() {
-    if (instance != null) {
-      return instance;
-    }
-
-    instance = new EditorScreen();
-    return instance;
-  }
-
-  public boolean fileLoaded() {
-    return this.currentResourceFile != null;
-  }
-
-  @Override
-  public void prepare() {
-    padding = this.getWidth() / 50;
-
-    // init components
-    this.mapComponent = new MapComponent(this);
-    this.comps.add(this.mapComponent);
-    super.prepare();
-  }
-
-  @Override
-  public void render(final Graphics2D g) {
-    Game.world().camera().updateFocus();
-    if (Game.world().environment() != null) {
-      Game.world().environment().render(g);
-    }
-
-    if (Resources.images().count() > 200) {
-      Resources.images().clear();
-      log.log(Level.INFO, "cache cleared!");
-    }
-
-    if (this.currentResourceFile != null) {
-      Game.window().setTitle(Game.info().getName() + " " + Game.info().getVersion() + " - " + this.currentResourceFile);
-      String mapName = Game.world().environment() != null && Game.world().environment().getMap() != null ? "\nMap: " + Game.world().environment().getMap().getName() : "";
-      Program.getTrayIcon().setToolTip(Game.info().getName() + " " + Game.info().getVersion() + "\n" + this.currentResourceFile + mapName);
-    } else if (this.getProjectPath() != null) {
-      Game.window().setTitle(Game.info().getTitle() + " - " + NEW_GAME_STRING);
-      Program.getTrayIcon().setToolTip(Game.info().getTitle() + "\n" + NEW_GAME_STRING);
-    } else {
-      Game.window().setTitle(Game.info().getTitle());
-    }
-
-    super.render(g);
-
-    // render mouse/zoom and fps
-
-    g.setFont(g.getFont().deriveFont(11f));
-    g.setColor(Color.WHITE);
-    Point tile = Input.mouse().getTile();
-<<<<<<< HEAD
-    TextRenderer.render(g, "x: " + (int) Input.mouse().getMapLocation().getX() + " y: " + (int) Input.mouse().getMapLocation().getY() + " tile: [" + tile.x + ", " + tile.y + "]" + " zoom: " + (int) (Game.world().camera().getRenderScale() * 100) + " %", 10,
-        Game.window().getHeight() - 40);
-    TextRenderer.render(g, Game.metrics().getFramesPerSecond() + " FPS", 10, Game.window().getHeight() - 20);
-=======
-    TextRenderer.render(g, "x: " + (int) Input.mouse().getMapLocation().getX() + " y: " + (int) Input.mouse().getMapLocation().getY() + " tile: [" + tile.x + ", " + tile.y + "]" + " zoom: " + (int) (Game.getCamera().getRenderScale() * 100) + " %", 10,
-        Game.window().getResolution().getHeight() - 40);
-    TextRenderer.render(g, Game.metrics().getFramesPerSecond() + " FPS", 10, Game.window().getResolution().getHeight() - 20);
->>>>>>> b9fe3af9
-
-    // render status
-    if (this.currentStatus != null && !this.currentStatus.isEmpty()) {
-      long deltaTime = Game.loop().getDeltaTime(this.statusTick);
-      if (deltaTime > STATUS_DURATION) {
-        this.currentStatus = null;
-      }
-
-      // fade out status color
-      final double fadeOutTime = 0.75 * STATUS_DURATION;
-      if (deltaTime > fadeOutTime) {
-        double fade = deltaTime - fadeOutTime;
-        int alpha = (int) (255 - (fade / (STATUS_DURATION - fadeOutTime)) * 255);
-        g.setColor(new Color(255, 255, 255, MathUtilities.clamp(alpha, 0, 255)));
-      }
-
-      Font old = g.getFont();
-      g.setFont(g.getFont().deriveFont(20.0f));
-      TextRenderer.render(g, this.currentStatus, 10, Game.window().getResolution().getHeight() - 60);
-      g.setFont(old);
-    }
-  }
-
-  public GameData getGameFile() {
-    return this.gameFile;
-  }
-
-  public String getProjectPath() {
-    return projectPath;
-  }
-
-  public double getPadding() {
-    return this.padding;
-  }
-
-  public void setProjectPath(String projectPath) {
-    this.projectPath = projectPath;
-  }
-
-  public void changeComponent(EditorComponent.ComponentType type) {
-    if (this.current != null) {
-      this.current.suspend();
-      this.getComponents().remove(this.current);
-    }
-
-    for (EditorComponent comp : this.comps) {
-      if (comp.getComponentType() == type) {
-        this.current = comp;
-        this.current.prepare();
-        this.getComponents().add(this.current);
-        break;
-      }
-    }
-  }
-
-  public void create() {
-    JFileChooser chooser;
-    try {
-      chooser = new JFileChooser(new File(".").getCanonicalPath());
-      chooser.setDialogTitle(Resources.strings().get("input_select_project_folder"));
-      chooser.setFileSelectionMode(JFileChooser.DIRECTORIES_ONLY);
-      if (chooser.showOpenDialog((JFrame) Game.screens()) != JFileChooser.APPROVE_OPTION) {
-        return;
-      }
-
-      if (Game.world().environment() != null) {
-        Game.world().unloadEnvironment();
-      }
-
-      // set up project settings
-      this.setProjectPath(chooser.getSelectedFile().getCanonicalPath());
-
-      // load all maps in the directory
-      this.mapComponent.loadMaps(this.getProjectPath());
-      this.currentResourceFile = null;
-      this.gameFile = new GameData();
-
-      // add sprite sheets by tile sets of all maps in the project director
-      for (Map map : this.mapComponent.getMaps()) {
-        this.loadSpriteSheets(map);
-      }
-
-      Program.getAssetTree().forceUpdate();
-
-      // load custom emitter files
-      this.loadCustomEmitters(this.getGameFile().getEmitters());
-
-      // update new game file by the loaded information
-      this.updateGameFileMaps();
-
-      // display first available map after loading all stuff
-      if (!this.mapComponent.getMaps().isEmpty()) {
-        this.mapComponent.loadEnvironment(this.mapComponent.getMaps().get(0));
-        this.changeComponent(ComponentType.MAP);
-      }
-    } catch (IOException e) {
-      log.log(Level.SEVERE, e.getLocalizedMessage(), e);
-    }
-
-    this.setCurrentStatus("created new project");
-  }
-
-  public void load() {
-    if (EditorFileChooser.showFileDialog(GameData.FILE_EXTENSION, GAME_FILE_NAME, false, GameData.FILE_EXTENSION) == JFileChooser.APPROVE_OPTION) {
-      this.load(EditorFileChooser.instance().getSelectedFile());
-    }
-  }
-
-  public void load(File gameFile) {
-    boolean proceedLoading = Program.notifyPendingChanges();
-    if (!proceedLoading) {
-      return;
-    }
-
-    final long currentTime = System.nanoTime();
-    Game.window().getRenderComponent().setCursor(Program.CURSOR_LOAD, 0, 0);
-    Game.window().getRenderComponent().setCursorOffsetX(0);
-    Game.window().getRenderComponent().setCursorOffsetY(0);
-
-    this.loading = true;
-    try {
-      if (!FileUtilities.getExtension(gameFile).equals(GameData.FILE_EXTENSION)) {
-        log.log(Level.SEVERE, "unsupported file format {0}", FileUtilities.getExtension(gameFile));
-        return;
-      }
-
-      if (!gameFile.exists()) {
-        log.log(Level.SEVERE, "gameFile {0} does not exist", gameFile);
-        return;
-      }
-
-      UndoManager.clearAll();
-
-      // set up project settings
-      this.currentResourceFile = gameFile.getPath();
-      this.gameFile = GameData.load(gameFile.getPath());
-
-      Program.getUserPreferences().setLastGameFile(gameFile.getPath());
-      Program.getUserPreferences().addOpenedFile(this.currentResourceFile);
-      Program.loadRecentFiles();
-      this.setProjectPath(FileUtilities.getParentDirPath(gameFile.getAbsolutePath()));
-
-      // load maps from game file
-      this.mapComponent.loadMaps(this.getGameFile().getMaps());
-
-      Resources.images().clear();
-      Resources.spritesheets().clear();
-
-      // load sprite sheets from different sources:
-      // 1. add sprite sheets from game file
-      // 2. add sprite sheets by tile sets of all maps in the game file
-      this.loadSpriteSheets(this.getGameFile().getSpriteSheets(), true);
-
-      log.log(Level.INFO, "{0} spritesheets loaded from {1}", new Object[] { this.getGameFile().getSpriteSheets().size(), this.currentResourceFile });
-
-      for (Map map : this.mapComponent.getMaps()) {
-        this.loadSpriteSheets(map);
-      }
-
-      // load custom emitter files
-      this.loadCustomEmitters(this.getGameFile().getEmitters());
-      Program.getAssetTree().forceUpdate();
-
-      // display first available map after loading all stuff
-      // also switch to map component
-      if (!this.mapComponent.getMaps().isEmpty()) {
-        this.mapComponent.loadEnvironment(this.mapComponent.getMaps().get(0));
-      } else {
-        Game.world().unloadEnvironment();
-      }
-
-      this.changeComponent(ComponentType.MAP);
-      this.setCurrentStatus(Resources.strings().get("status_gamefile_loaded"));
-    } finally {
-      Game.window().getRenderComponent().setCursor(Program.CURSOR, 0, 0);
-      log.log(Level.INFO, "Loading gamefile {0} took: {1} ms", new Object[] { gameFile, (System.nanoTime() - currentTime) / 1000000.0 });
-      this.loading = false;
-    }
-  }
-
-  public void importSpriteFile() {
-    if (EditorFileChooser.showFileDialog(SPRITE_FILE_NAME, "Import " + SPRITE_FILE_NAME, false, SpritesheetInfo.PLAIN_TEXT_FILE_EXTENSION) == JFileChooser.APPROVE_OPTION) {
-      File spriteFile = EditorFileChooser.instance().getSelectedFile();
-      if (spriteFile == null) {
-        return;
-      }
-
-      List<Spritesheet> loaded = Resources.spritesheets().loadFrom(spriteFile.toString());
-      List<SpritesheetInfo> infos = new ArrayList<>();
-      for (Spritesheet sprite : loaded) {
-        SpritesheetInfo info = new SpritesheetInfo(sprite);
-        infos.add(info);
-        this.getGameFile().getSpriteSheets().removeIf(x -> x.getName().equals(info.getName()));
-        this.getGameFile().getSpriteSheets().add(info);
-      }
-
-      this.loadSpriteSheets(infos, true);
-    }
-  }
-
-  public void importSpriteSheets() {
-    if (EditorFileChooser.showFileDialog(SPRITESHEET_FILE_NAME, "Import " + SPRITESHEET_FILE_NAME, true, ImageFormat.getAllExtensions()) == JFileChooser.APPROVE_OPTION) {
-      this.importSpriteSheets(EditorFileChooser.instance().getSelectedFiles());
-    }
-  }
-
-  public void importSpriteSheets(File... files) {
-    SpritesheetImportPanel spritePanel = new SpritesheetImportPanel(files);
-    int option = JOptionPane.showConfirmDialog(Game.window().getRenderComponent(), spritePanel, Resources.strings().get("menu_assets_editSprite"), JOptionPane.OK_CANCEL_OPTION, JOptionPane.PLAIN_MESSAGE);
-    if (option != JOptionPane.OK_OPTION) {
-      return;
-    }
-
-    // TODO: somehow improve this to allow keeping the animation frames and only
-    // update the image
-    Collection<SpritesheetInfo> sprites = spritePanel.getSpriteSheets();
-    for (SpritesheetInfo info : sprites) {
-      this.getGameFile().getSpriteSheets().removeIf(x -> x.getName().equals(info.getName()));
-      this.getGameFile().getSpriteSheets().add(info);
-      log.log(Level.INFO, "imported spritesheet {0}", new Object[] { info.getName() });
-    }
-
-    this.loadSpriteSheets(sprites, true);
-  }
-
-  public void importEmitters() {
-    XmlImportDialog.importXml("Emitter", file -> {
-      EmitterData emitter;
-      try {
-        emitter = XmlUtilities.readFromFile(EmitterData.class, file.toString());
-      } catch (JAXBException e) {
-        log.log(Level.SEVERE, "could not load emitter data from " + file, e);
-        return;
-      }
-
-      if (this.gameFile.getEmitters().stream().anyMatch(x -> x.getName().equals(emitter.getName()))) {
-        int result = JOptionPane.showConfirmDialog(Game.window().getRenderComponent(), Resources.strings().get("import_emitter_question", emitter.getName()), Resources.strings().get("import_emitter_title"), JOptionPane.YES_NO_OPTION);
-        if (result == JOptionPane.NO_OPTION) {
-          return;
-        }
-
-        this.gameFile.getEmitters().removeIf(x -> x.getName().equals(emitter.getName()));
-      }
-
-      this.gameFile.getEmitters().add(emitter);
-      log.log(Level.INFO, "imported emitter {0} from {1}", new Object[] { emitter.getName(), file });
-    });
-  }
-
-  public void importBlueprints() {
-    XmlImportDialog.importXml("Blueprint", file -> {
-      Blueprint blueprint;
-      try {
-        blueprint = XmlUtilities.readFromFile(Blueprint.class, file.toString());
-      } catch (JAXBException e) {
-        log.log(Level.SEVERE, "could not load blueprint from " + file, e);
-        return;
-      }
-      if (blueprint == null) {
-        return;
-      }
-
-      if (this.gameFile.getBluePrints().stream().anyMatch(x -> x.getName().equals(blueprint.getName()))) {
-        int result = JOptionPane.showConfirmDialog(Game.window().getRenderComponent(), Resources.strings().get("import_blueprint_question", blueprint.getName()), Resources.strings().get("import_blueprint_title"), JOptionPane.YES_NO_OPTION);
-        if (result == JOptionPane.NO_OPTION) {
-          return;
-        }
-
-        this.gameFile.getBluePrints().removeIf(x -> x.getName().equals(blueprint.getName()));
-      }
-
-      this.gameFile.getBluePrints().add(blueprint);
-      log.log(Level.INFO, "imported blueprint {0} from {1}", new Object[] { blueprint.getName(), file });
-
-    });
-  }
-
-  public void importTilesets() {
-    XmlImportDialog.importXml("Tilesets", Tileset.FILE_EXTENSION, file -> {
-      Tileset tileset;
-      try {
-        tileset = XmlUtilities.readFromFile(Tileset.class, file.toString());
-      } catch (JAXBException e) {
-        log.log(Level.SEVERE, "could not load tileset from " + file, e);
-        return;
-      }
-
-      String path = FileUtilities.getParentDirPath(file.getPath());
-      tileset.setMapPath(path);
-
-      if (this.gameFile.getTilesets().stream().anyMatch(x -> x.getName().equals(tileset.getName()))) {
-        int result = JOptionPane.showConfirmDialog(Game.window().getRenderComponent(), Resources.strings().get("import_tileset_title", tileset.getName()), Resources.strings().get("import_tileset_title"), JOptionPane.YES_NO_OPTION);
-        if (result == JOptionPane.NO_OPTION) {
-          return;
-        }
-
-        this.getMapComponent().loadTileset(tileset, false);
-      }
-
-      log.log(Level.INFO, "imported tileset {0} from {1}", new Object[] { tileset.getName(), file });
-    });
-  }
-
-  public boolean isLoading() {
-    return this.loading;
-  }
-
-  public void loadSpriteSheets(Collection<SpritesheetInfo> infos, boolean forceAssetTreeUpdate) {
-    infos.parallelStream().forEach(info -> {
-      Optional<Spritesheet> opt = Resources.spritesheets().tryGet(info.getName());
-      if (opt.isPresent()) {
-        Resources.spritesheets().update(info);
-      } else {
-        Resources.spritesheets().load(info);
-      }
-    });
-
-    if (this.loading) {
-      return;
-    }
-
-    Resources.images().clear();
-    this.getMapComponent().reloadEnvironment();
-
-    if (forceAssetTreeUpdate) {
-      Program.getAssetTree().forceUpdate();
-    }
-  }
-
-  public void saveMapSnapshot() {
-    if (Game.world().environment() == null || Game.world().environment().getMap() == null) {
-      return;
-    }
-
-    IMap currentMap = Game.world().environment().getMap();
-    BufferedImage img = Game.graphics().getMapRenderer(currentMap.getOrientation()).getImage(currentMap);
-
-    try {
-      final String timeStamp = new SimpleDateFormat("yyyy-MM-dd-HH-mm-ss").format(new Date());
-      final File folder = new File("./screenshots/");
-      if (!folder.exists()) {
-        folder.mkdirs();
-      }
-
-      ImageSerializer.saveImage(new File("./screenshots/" + timeStamp + ImageFormat.PNG.toExtension()).toString(), img);
-    } catch (Exception e) {
-      log.log(Level.SEVERE, e.getLocalizedMessage(), e);
-    }
-  }
-
-  public void save(boolean selectFile) {
-    this.updateGameFileMaps();
-
-    if (this.getGameFile() == null) {
-      return;
-    }
-
-    if (this.currentResourceFile == null || selectFile) {
-      JFileChooser chooser;
-      try {
-        final String source = this.getProjectPath();
-        chooser = new JFileChooser(source != null ? source : new File(".").getCanonicalPath());
-        chooser.setFileSelectionMode(JFileChooser.FILES_ONLY);
-        chooser.setDialogType(JFileChooser.SAVE_DIALOG);
-        FileFilter filter = new FileNameExtensionFilter(GAME_FILE_NAME, GameData.FILE_EXTENSION);
-        chooser.setFileFilter(filter);
-        chooser.addChoosableFileFilter(filter);
-        chooser.setSelectedFile(new File(DEFAULT_GAME_NAME + "." + GameData.FILE_EXTENSION));
-
-        int result = chooser.showSaveDialog((JFrame) Game.screens());
-        if (result == JFileChooser.APPROVE_OPTION) {
-          String newFile = this.saveGameFile(chooser.getSelectedFile().toString());
-          this.currentResourceFile = newFile;
-        }
-      } catch (IOException e1) {
-        log.log(Level.SEVERE, e1.getLocalizedMessage(), e1);
-      }
-    } else {
-      this.saveGameFile(this.currentResourceFile);
-    }
-  }
-
-  public MapObjectPanel getMapObjectPanel() {
-    return mapEditorPanel;
-  }
-
-  public MapComponent getMapComponent() {
-    return this.mapComponent;
-  }
-
-  public String getCurrentResourceFile() {
-    return this.currentResourceFile;
-  }
-
-  public void setMapEditorPanel(MapObjectPanel mapEditorPanel) {
-    this.mapEditorPanel = mapEditorPanel;
-  }
-
-  public MapSelectionPanel getMapSelectionPanel() {
-    return mapSelectionPanel;
-  }
-
-  public void setMapSelectionPanel(MapSelectionPanel mapSelectionPanel) {
-    this.mapSelectionPanel = mapSelectionPanel;
-  }
-
-  public String getCurrentStatus() {
-    return currentStatus;
-  }
-
-  public List<Map> getChangedMaps() {
-    return this.getMapComponent().getMaps().stream().filter(UndoManager::hasChanges).distinct().collect(Collectors.toList());
-  }
-
-  public void setCurrentStatus(String currentStatus) {
-    this.currentStatus = currentStatus;
-    this.statusTick = Game.loop().getTicks();
-  }
-
-  public void updateGameFileMaps() {
-    this.getGameFile().getMaps().clear();
-    for (Map map : this.mapComponent.getMaps()) {
-      this.getGameFile().getMaps().add(map);
-    }
-
-    Program.getAssetTree().forceUpdate();
-  }
-
-  private String saveGameFile(String target) {
-    String saveFile = this.getGameFile().save(target, Program.getUserPreferences().isCompressFile());
-    Program.getUserPreferences().setLastGameFile(this.currentResourceFile);
-    Program.getUserPreferences().addOpenedFile(this.currentResourceFile);
-    Program.loadRecentFiles();
-    log.log(Level.INFO, "saved {0} maps, {1} spritesheets, {2} tilesets, {3} emitters, {4} blueprints to {5}",
-        new Object[] { this.getGameFile().getMaps().size(), this.getGameFile().getSpriteSheets().size(), this.getGameFile().getTilesets().size(), this.getGameFile().getEmitters().size(), this.getGameFile().getBluePrints().size(), this.currentResourceFile });
-    this.setCurrentStatus(Resources.strings().get("status_gamefile_saved"));
-
-    if (Program.getUserPreferences().isSyncMaps()) {
-      this.saveMaps();
-    }
-
-    this.getMapSelectionPanel().bind(this.getMapComponent().getMaps());
-    return saveFile;
-  }
-
-  private void saveMaps() {
-    for (Map map : EditorScreen.instance().getMapComponent().getMaps()) {
-      UndoManager.save(map);
-      for (String file : FileUtilities.findFilesByExtension(new ArrayList<>(), Paths.get(this.getProjectPath(), "maps"), map.getName() + "." + Map.FILE_EXTENSION)) {
-        String newFile = XmlUtilities.save(map, file, Map.FILE_EXTENSION);
-        log.log(Level.INFO, "synchronized map {0}", new Object[] { newFile });
-      }
-    }
-  }
-
-  private void loadCustomEmitters(List<EmitterData> emitters) {
-    for (EmitterData emitter : emitters) {
-      CustomEmitter.load(emitter);
-    }
-  }
-
-  private void loadSpriteSheets(Map map) {
-    List<SpritesheetInfo> infos = new ArrayList<>();
-    int cnt = 0;
-    for (ITileset tileSet : map.getTilesets()) {
-      if (tileSet.getImage() == null) {
-        continue;
-      }
-
-      Optional<Spritesheet> opt = Resources.spritesheets().tryGet(tileSet.getImage().getSource());
-      Spritesheet sprite = null;
-      if (!opt.isPresent()) {
-        sprite = Resources.spritesheets().load(tileSet);
-        if (sprite == null) {
-          continue;
-        }
-      } else {
-        sprite = opt.get();
-      }
-
-      infos.add(new SpritesheetInfo(sprite));
-      cnt++;
-    }
-
-    for (IImageLayer imageLayer : map.getImageLayers()) {
-      Optional<Spritesheet> opt = Resources.spritesheets().tryGet(imageLayer.getImage().getSource());
-      Spritesheet sprite = null;
-      if (!opt.isPresent()) {
-        BufferedImage img = Resources.images().get(imageLayer.getImage().getAbsoluteSourcePath(), true);
-        if (img == null) {
-          continue;
-        }
-
-        sprite = Resources.spritesheets().load(img, imageLayer.getImage().getSource(), img.getWidth(), img.getHeight());
-        if (sprite == null) {
-          continue;
-        }
-      } else {
-        sprite = opt.get();
-      }
-
-      SpritesheetInfo info = new SpritesheetInfo(sprite);
-      infos.add(info);
-      this.getGameFile().getSpriteSheets().removeIf(x -> x.getName().equals(info.getName()));
-      this.getGameFile().getSpriteSheets().add(info);
-      cnt++;
-    }
-
-    this.loadSpriteSheets(infos, false);
-    for (SpritesheetInfo info : infos) {
-      if (!this.getGameFile().getSpriteSheets().stream().anyMatch(x -> x.getName().equals(info.getName()))) {
-        this.getGameFile().getSpriteSheets().add(info);
-      }
-    }
-
-    if (cnt > 0) {
-      log.log(Level.INFO, "{0} tilesets loaded from {1}", new Object[] { cnt, map.getName() });
-    }
-  }
+package de.gurkenlabs.utiliti;
+
+import java.awt.Color;
+import java.awt.Font;
+import java.awt.Graphics2D;
+import java.awt.Point;
+import java.awt.image.BufferedImage;
+import java.io.File;
+import java.io.IOException;
+import java.nio.file.Paths;
+import java.text.SimpleDateFormat;
+import java.util.ArrayList;
+import java.util.Collection;
+import java.util.Date;
+import java.util.List;
+import java.util.Optional;
+import java.util.logging.Level;
+import java.util.logging.Logger;
+import java.util.stream.Collectors;
+
+import javax.swing.JFileChooser;
+import javax.swing.JFrame;
+import javax.swing.JOptionPane;
+import javax.swing.filechooser.FileFilter;
+import javax.swing.filechooser.FileNameExtensionFilter;
+import javax.xml.bind.JAXBException;
+
+import de.gurkenlabs.litiengine.Game;
+import de.gurkenlabs.litiengine.GameData;
+import de.gurkenlabs.litiengine.SpritesheetInfo;
+import de.gurkenlabs.litiengine.environment.tilemap.IImageLayer;
+import de.gurkenlabs.litiengine.environment.tilemap.IMap;
+import de.gurkenlabs.litiengine.environment.tilemap.ITileset;
+import de.gurkenlabs.litiengine.environment.tilemap.xml.Blueprint;
+import de.gurkenlabs.litiengine.environment.tilemap.xml.Map;
+import de.gurkenlabs.litiengine.environment.tilemap.xml.Tileset;
+import de.gurkenlabs.litiengine.graphics.ImageFormat;
+import de.gurkenlabs.litiengine.graphics.Spritesheet;
+import de.gurkenlabs.litiengine.graphics.TextRenderer;
+import de.gurkenlabs.litiengine.graphics.emitters.xml.CustomEmitter;
+import de.gurkenlabs.litiengine.graphics.emitters.xml.EmitterData;
+import de.gurkenlabs.litiengine.gui.screens.Screen;
+import de.gurkenlabs.litiengine.input.Input;
+import de.gurkenlabs.litiengine.resources.Resources;
+import de.gurkenlabs.litiengine.util.MathUtilities;
+import de.gurkenlabs.litiengine.util.io.FileUtilities;
+import de.gurkenlabs.litiengine.util.io.ImageSerializer;
+import de.gurkenlabs.litiengine.util.io.XmlUtilities;
+import de.gurkenlabs.utiliti.components.EditorComponent;
+import de.gurkenlabs.utiliti.components.EditorComponent.ComponentType;
+import de.gurkenlabs.utiliti.components.MapComponent;
+import de.gurkenlabs.utiliti.swing.EditorFileChooser;
+import de.gurkenlabs.utiliti.swing.XmlImportDialog;
+import de.gurkenlabs.utiliti.swing.dialogs.SpritesheetImportPanel;
+import de.gurkenlabs.utiliti.swing.panels.MapObjectPanel;
+
+public class EditorScreen extends Screen {
+  private static final Logger log = Logger.getLogger(EditorScreen.class.getName());
+  private static final int STATUS_DURATION = 5000;
+  private static final String DEFAULT_GAME_NAME = "game";
+  private static final String NEW_GAME_STRING = "NEW GAME *";
+
+  private static final String GAME_FILE_NAME = "Game Resource File";
+  private static final String SPRITE_FILE_NAME = "Sprite Info File";
+  private static final String SPRITESHEET_FILE_NAME = "Spritesheet Image";
+
+  public static final Color COLLISION_COLOR = new Color(255, 0, 0, 125);
+  public static final Color BOUNDINGBOX_COLOR = new Color(0, 0, 255, 125);
+  public static final Color COMPONENTBACKGROUND_COLOR = new Color(100, 100, 100, 125);
+
+  private static EditorScreen instance;
+
+  private final List<EditorComponent> comps;
+
+  private double padding;
+  private MapComponent mapComponent;
+  private GameData gameFile = new GameData();
+  private EditorComponent current;
+  private String projectPath;
+  private String currentResourceFile;
+
+  private MapObjectPanel mapEditorPanel;
+
+  private MapSelectionPanel mapSelectionPanel;
+
+  private long statusTick;
+  private String currentStatus;
+  private boolean loading;
+
+  private EditorScreen() {
+    super("Editor");
+    this.comps = new ArrayList<>();
+  }
+
+  public static EditorScreen instance() {
+    if (instance != null) {
+      return instance;
+    }
+
+    instance = new EditorScreen();
+    return instance;
+  }
+
+  public boolean fileLoaded() {
+    return this.currentResourceFile != null;
+  }
+
+  @Override
+  public void prepare() {
+    padding = this.getWidth() / 50;
+
+    // init components
+    this.mapComponent = new MapComponent(this);
+    this.comps.add(this.mapComponent);
+    super.prepare();
+  }
+
+  @Override
+  public void render(final Graphics2D g) {
+
+    Game.world().camera().updateFocus();
+    if (Game.world().environment() != null) {
+      Game.world().environment().render(g);
+    }
+
+    if (Resources.images().count() > 200) {
+      Resources.images().clear();
+      log.log(Level.INFO, "cache cleared!");
+    }
+
+    if (this.currentResourceFile != null) {
+      Game.window().setTitle(Game.info().getName() + " " + Game.info().getVersion() + " - " + this.currentResourceFile);
+
+      String mapName = Game.world().environment() != null && Game.world().environment().getMap() != null ? "\nMap: " + Game.world().environment().getMap().getName() : "";
+      Program.getTrayIcon().setToolTip(Game.info().getName() + " " + Game.info().getVersion() + "\n" + this.currentResourceFile + mapName);
+    } else if (this.getProjectPath() != null) {
+      Game.window().setTitle(Game.info().getTitle() + " - " + NEW_GAME_STRING);
+      Program.getTrayIcon().setToolTip(Game.info().getTitle() + "\n" + NEW_GAME_STRING);
+    } else {
+      Game.window().setTitle(Game.info().getTitle());
+    }
+
+    super.render(g);
+
+    // render mouse/zoom and fps
+
+    g.setFont(g.getFont().deriveFont(11f));
+    g.setColor(Color.WHITE);
+    Point tile = Input.mouse().getTile();
+
+    TextRenderer.render(g, "x: " + (int) Input.mouse().getMapLocation().getX() + " y: " + (int) Input.mouse().getMapLocation().getY() + " tile: [" + tile.x + ", " + tile.y + "]" + " zoom: " + (int) (Game.world().camera().getRenderScale() * 100) + " %", 10,
+        Game.window().getResolution().getHeight() - 40);
+    TextRenderer.render(g, Game.metrics().getFramesPerSecond() + " FPS", 10, Game.window().getResolution().getHeight() - 20);
+
+    // render status
+    if (this.currentStatus != null && !this.currentStatus.isEmpty()) {
+      long deltaTime = Game.loop().getDeltaTime(this.statusTick);
+      if (deltaTime > STATUS_DURATION) {
+        this.currentStatus = null;
+      }
+
+      // fade out status color
+      final double fadeOutTime = 0.75 * STATUS_DURATION;
+      if (deltaTime > fadeOutTime) {
+        double fade = deltaTime - fadeOutTime;
+        int alpha = (int) (255 - (fade / (STATUS_DURATION - fadeOutTime)) * 255);
+        g.setColor(new Color(255, 255, 255, MathUtilities.clamp(alpha, 0, 255)));
+      }
+
+      Font old = g.getFont();
+      g.setFont(g.getFont().deriveFont(20.0f));
+      TextRenderer.render(g, this.currentStatus, 10, Game.window().getResolution().getHeight() - 60);
+      g.setFont(old);
+    }
+  }
+
+  public GameData getGameFile() {
+    return this.gameFile;
+  }
+
+  public String getProjectPath() {
+    return projectPath;
+  }
+
+  public double getPadding() {
+    return this.padding;
+  }
+
+  public void setProjectPath(String projectPath) {
+    this.projectPath = projectPath;
+  }
+
+  public void changeComponent(EditorComponent.ComponentType type) {
+    if (this.current != null) {
+      this.current.suspend();
+      this.getComponents().remove(this.current);
+    }
+
+    for (EditorComponent comp : this.comps) {
+      if (comp.getComponentType() == type) {
+        this.current = comp;
+        this.current.prepare();
+        this.getComponents().add(this.current);
+        break;
+      }
+    }
+  }
+
+  public void create() {
+    JFileChooser chooser;
+    try {
+      chooser = new JFileChooser(new File(".").getCanonicalPath());
+      chooser.setDialogTitle(Resources.strings().get("input_select_project_folder"));
+      chooser.setFileSelectionMode(JFileChooser.DIRECTORIES_ONLY);
+      if (chooser.showOpenDialog((JFrame) Game.screens()) != JFileChooser.APPROVE_OPTION) {
+        return;
+      }
+
+      if (Game.world().environment() != null) {
+        Game.world().unloadEnvironment();
+      }
+
+      // set up project settings
+      this.setProjectPath(chooser.getSelectedFile().getCanonicalPath());
+
+      // load all maps in the directory
+      this.mapComponent.loadMaps(this.getProjectPath());
+      this.currentResourceFile = null;
+      this.gameFile = new GameData();
+
+      // add sprite sheets by tile sets of all maps in the project director
+      for (Map map : this.mapComponent.getMaps()) {
+        this.loadSpriteSheets(map);
+      }
+
+      Program.getAssetTree().forceUpdate();
+
+      // load custom emitter files
+      this.loadCustomEmitters(this.getGameFile().getEmitters());
+
+      // update new game file by the loaded information
+      this.updateGameFileMaps();
+
+      // display first available map after loading all stuff
+      if (!this.mapComponent.getMaps().isEmpty()) {
+        this.mapComponent.loadEnvironment(this.mapComponent.getMaps().get(0));
+        this.changeComponent(ComponentType.MAP);
+      }
+    } catch (IOException e) {
+      log.log(Level.SEVERE, e.getLocalizedMessage(), e);
+    }
+
+    this.setCurrentStatus("created new project");
+  }
+
+  public void load() {
+    if (EditorFileChooser.showFileDialog(GameData.FILE_EXTENSION, GAME_FILE_NAME, false, GameData.FILE_EXTENSION) == JFileChooser.APPROVE_OPTION) {
+      this.load(EditorFileChooser.instance().getSelectedFile());
+    }
+  }
+
+  public void load(File gameFile) {
+    boolean proceedLoading = Program.notifyPendingChanges();
+    if (!proceedLoading) {
+      return;
+    }
+
+    final long currentTime = System.nanoTime();
+    Game.window().getRenderComponent().setCursor(Program.CURSOR_LOAD, 0, 0);
+    Game.window().getRenderComponent().setCursorOffsetX(0);
+    Game.window().getRenderComponent().setCursorOffsetY(0);
+
+    this.loading = true;
+    try {
+      if (!FileUtilities.getExtension(gameFile).equals(GameData.FILE_EXTENSION)) {
+        log.log(Level.SEVERE, "unsupported file format {0}", FileUtilities.getExtension(gameFile));
+        return;
+      }
+
+      if (!gameFile.exists()) {
+        log.log(Level.SEVERE, "gameFile {0} does not exist", gameFile);
+        return;
+      }
+
+      UndoManager.clearAll();
+
+      // set up project settings
+      this.currentResourceFile = gameFile.getPath();
+      this.gameFile = GameData.load(gameFile.getPath());
+
+      Program.getUserPreferences().setLastGameFile(gameFile.getPath());
+      Program.getUserPreferences().addOpenedFile(this.currentResourceFile);
+      Program.loadRecentFiles();
+      this.setProjectPath(FileUtilities.getParentDirPath(gameFile.getAbsolutePath()));
+
+      // load maps from game file
+      this.mapComponent.loadMaps(this.getGameFile().getMaps());
+
+      Resources.images().clear();
+      Resources.spritesheets().clear();
+
+      // load sprite sheets from different sources:
+      // 1. add sprite sheets from game file
+      // 2. add sprite sheets by tile sets of all maps in the game file
+      this.loadSpriteSheets(this.getGameFile().getSpriteSheets(), true);
+
+      log.log(Level.INFO, "{0} spritesheets loaded from {1}", new Object[] { this.getGameFile().getSpriteSheets().size(), this.currentResourceFile });
+
+      for (Map map : this.mapComponent.getMaps()) {
+        this.loadSpriteSheets(map);
+      }
+
+      // load custom emitter files
+      this.loadCustomEmitters(this.getGameFile().getEmitters());
+      Program.getAssetTree().forceUpdate();
+
+      // display first available map after loading all stuff
+      // also switch to map component
+      if (!this.mapComponent.getMaps().isEmpty()) {
+        this.mapComponent.loadEnvironment(this.mapComponent.getMaps().get(0));
+      } else {
+        Game.world().unloadEnvironment();
+      }
+
+      this.changeComponent(ComponentType.MAP);
+      this.setCurrentStatus(Resources.strings().get("status_gamefile_loaded"));
+    } finally {
+      Game.window().getRenderComponent().setCursor(Program.CURSOR, 0, 0);
+      log.log(Level.INFO, "Loading gamefile {0} took: {1} ms", new Object[] { gameFile, (System.nanoTime() - currentTime) / 1000000.0 });
+      this.loading = false;
+    }
+  }
+
+  public void importSpriteFile() {
+    if (EditorFileChooser.showFileDialog(SPRITE_FILE_NAME, "Import " + SPRITE_FILE_NAME, false, SpritesheetInfo.PLAIN_TEXT_FILE_EXTENSION) == JFileChooser.APPROVE_OPTION) {
+      File spriteFile = EditorFileChooser.instance().getSelectedFile();
+      if (spriteFile == null) {
+        return;
+      }
+
+      List<Spritesheet> loaded = Resources.spritesheets().loadFrom(spriteFile.toString());
+      List<SpritesheetInfo> infos = new ArrayList<>();
+      for (Spritesheet sprite : loaded) {
+        SpritesheetInfo info = new SpritesheetInfo(sprite);
+        infos.add(info);
+        this.getGameFile().getSpriteSheets().removeIf(x -> x.getName().equals(info.getName()));
+        this.getGameFile().getSpriteSheets().add(info);
+      }
+
+      this.loadSpriteSheets(infos, true);
+    }
+  }
+
+  public void importSpriteSheets() {
+    if (EditorFileChooser.showFileDialog(SPRITESHEET_FILE_NAME, "Import " + SPRITESHEET_FILE_NAME, true, ImageFormat.getAllExtensions()) == JFileChooser.APPROVE_OPTION) {
+      this.importSpriteSheets(EditorFileChooser.instance().getSelectedFiles());
+    }
+  }
+
+  public void importSpriteSheets(File... files) {
+    SpritesheetImportPanel spritePanel = new SpritesheetImportPanel(files);
+    int option = JOptionPane.showConfirmDialog(Game.window().getRenderComponent(), spritePanel, Resources.strings().get("menu_assets_editSprite"), JOptionPane.OK_CANCEL_OPTION, JOptionPane.PLAIN_MESSAGE);
+    if (option != JOptionPane.OK_OPTION) {
+      return;
+    }
+
+    // TODO: somehow improve this to allow keeping the animation frames and only
+    // update the image
+    Collection<SpritesheetInfo> sprites = spritePanel.getSpriteSheets();
+    for (SpritesheetInfo info : sprites) {
+      this.getGameFile().getSpriteSheets().removeIf(x -> x.getName().equals(info.getName()));
+      this.getGameFile().getSpriteSheets().add(info);
+      log.log(Level.INFO, "imported spritesheet {0}", new Object[] { info.getName() });
+    }
+
+    this.loadSpriteSheets(sprites, true);
+  }
+
+  public void importEmitters() {
+    XmlImportDialog.importXml("Emitter", file -> {
+      EmitterData emitter;
+      try {
+        emitter = XmlUtilities.readFromFile(EmitterData.class, file.toString());
+      } catch (JAXBException e) {
+        log.log(Level.SEVERE, "could not load emitter data from " + file, e);
+        return;
+      }
+
+      if (this.gameFile.getEmitters().stream().anyMatch(x -> x.getName().equals(emitter.getName()))) {
+        int result = JOptionPane.showConfirmDialog(Game.window().getRenderComponent(), Resources.strings().get("import_emitter_question", emitter.getName()), Resources.strings().get("import_emitter_title"), JOptionPane.YES_NO_OPTION);
+        if (result == JOptionPane.NO_OPTION) {
+          return;
+        }
+
+        this.gameFile.getEmitters().removeIf(x -> x.getName().equals(emitter.getName()));
+      }
+
+      this.gameFile.getEmitters().add(emitter);
+      log.log(Level.INFO, "imported emitter {0} from {1}", new Object[] { emitter.getName(), file });
+    });
+  }
+
+  public void importBlueprints() {
+    XmlImportDialog.importXml("Blueprint", file -> {
+      Blueprint blueprint;
+      try {
+        blueprint = XmlUtilities.readFromFile(Blueprint.class, file.toString());
+      } catch (JAXBException e) {
+        log.log(Level.SEVERE, "could not load blueprint from " + file, e);
+        return;
+      }
+      if (blueprint == null) {
+        return;
+      }
+
+      if (this.gameFile.getBluePrints().stream().anyMatch(x -> x.getName().equals(blueprint.getName()))) {
+        int result = JOptionPane.showConfirmDialog(Game.window().getRenderComponent(), Resources.strings().get("import_blueprint_question", blueprint.getName()), Resources.strings().get("import_blueprint_title"), JOptionPane.YES_NO_OPTION);
+        if (result == JOptionPane.NO_OPTION) {
+          return;
+        }
+
+        this.gameFile.getBluePrints().removeIf(x -> x.getName().equals(blueprint.getName()));
+      }
+
+      this.gameFile.getBluePrints().add(blueprint);
+      log.log(Level.INFO, "imported blueprint {0} from {1}", new Object[] { blueprint.getName(), file });
+
+    });
+  }
+
+  public void importTilesets() {
+    XmlImportDialog.importXml("Tilesets", Tileset.FILE_EXTENSION, file -> {
+      Tileset tileset;
+      try {
+        tileset = XmlUtilities.readFromFile(Tileset.class, file.toString());
+      } catch (JAXBException e) {
+        log.log(Level.SEVERE, "could not load tileset from " + file, e);
+        return;
+      }
+
+      String path = FileUtilities.getParentDirPath(file.getPath());
+      tileset.setMapPath(path);
+
+      if (this.gameFile.getTilesets().stream().anyMatch(x -> x.getName().equals(tileset.getName()))) {
+        int result = JOptionPane.showConfirmDialog(Game.window().getRenderComponent(), Resources.strings().get("import_tileset_title", tileset.getName()), Resources.strings().get("import_tileset_title"), JOptionPane.YES_NO_OPTION);
+        if (result == JOptionPane.NO_OPTION) {
+          return;
+        }
+
+        this.getMapComponent().loadTileset(tileset, false);
+      }
+
+      log.log(Level.INFO, "imported tileset {0} from {1}", new Object[] { tileset.getName(), file });
+    });
+  }
+
+  public boolean isLoading() {
+    return this.loading;
+  }
+
+  public void loadSpriteSheets(Collection<SpritesheetInfo> infos, boolean forceAssetTreeUpdate) {
+    infos.parallelStream().forEach(info -> {
+      Optional<Spritesheet> opt = Resources.spritesheets().tryGet(info.getName());
+      if (opt.isPresent()) {
+        Resources.spritesheets().update(info);
+      } else {
+        Resources.spritesheets().load(info);
+      }
+    });
+
+    if (this.loading) {
+      return;
+    }
+
+    Resources.images().clear();
+    this.getMapComponent().reloadEnvironment();
+
+    if (forceAssetTreeUpdate) {
+      Program.getAssetTree().forceUpdate();
+    }
+  }
+
+  public void saveMapSnapshot() {
+
+    if (Game.world().environment() == null || Game.world().environment().getMap() == null) {
+      return;
+    }
+
+
+    IMap currentMap = Game.world().environment().getMap();
+    BufferedImage img = Game.graphics().getMapRenderer(currentMap.getOrientation()).getImage(currentMap);
+
+    try {
+      final String timeStamp = new SimpleDateFormat("yyyy-MM-dd-HH-mm-ss").format(new Date());
+      final File folder = new File("./screenshots/");
+      if (!folder.exists()) {
+        folder.mkdirs();
+      }
+
+      ImageSerializer.saveImage(new File("./screenshots/" + timeStamp + ImageFormat.PNG.toExtension()).toString(), img);
+    } catch (Exception e) {
+      log.log(Level.SEVERE, e.getLocalizedMessage(), e);
+    }
+  }
+
+  public void save(boolean selectFile) {
+    this.updateGameFileMaps();
+
+    if (this.getGameFile() == null) {
+      return;
+    }
+
+    if (this.currentResourceFile == null || selectFile) {
+      JFileChooser chooser;
+      try {
+        final String source = this.getProjectPath();
+        chooser = new JFileChooser(source != null ? source : new File(".").getCanonicalPath());
+        chooser.setFileSelectionMode(JFileChooser.FILES_ONLY);
+        chooser.setDialogType(JFileChooser.SAVE_DIALOG);
+        FileFilter filter = new FileNameExtensionFilter(GAME_FILE_NAME, GameData.FILE_EXTENSION);
+        chooser.setFileFilter(filter);
+        chooser.addChoosableFileFilter(filter);
+        chooser.setSelectedFile(new File(DEFAULT_GAME_NAME + "." + GameData.FILE_EXTENSION));
+
+        int result = chooser.showSaveDialog((JFrame) Game.screens());
+        if (result == JFileChooser.APPROVE_OPTION) {
+          String newFile = this.saveGameFile(chooser.getSelectedFile().toString());
+          this.currentResourceFile = newFile;
+        }
+      } catch (IOException e1) {
+        log.log(Level.SEVERE, e1.getLocalizedMessage(), e1);
+      }
+    } else {
+      this.saveGameFile(this.currentResourceFile);
+    }
+  }
+
+  public MapObjectPanel getMapObjectPanel() {
+    return mapEditorPanel;
+  }
+
+  public MapComponent getMapComponent() {
+    return this.mapComponent;
+  }
+
+  public String getCurrentResourceFile() {
+    return this.currentResourceFile;
+  }
+
+  public void setMapEditorPanel(MapObjectPanel mapEditorPanel) {
+    this.mapEditorPanel = mapEditorPanel;
+  }
+
+  public MapSelectionPanel getMapSelectionPanel() {
+    return mapSelectionPanel;
+  }
+
+  public void setMapSelectionPanel(MapSelectionPanel mapSelectionPanel) {
+    this.mapSelectionPanel = mapSelectionPanel;
+  }
+
+  public String getCurrentStatus() {
+    return currentStatus;
+  }
+
+  public List<Map> getChangedMaps() {
+    return this.getMapComponent().getMaps().stream().filter(UndoManager::hasChanges).distinct().collect(Collectors.toList());
+  }
+
+  public void setCurrentStatus(String currentStatus) {
+    this.currentStatus = currentStatus;
+    this.statusTick = Game.loop().getTicks();
+  }
+
+  public void updateGameFileMaps() {
+    this.getGameFile().getMaps().clear();
+    for (Map map : this.mapComponent.getMaps()) {
+      this.getGameFile().getMaps().add(map);
+    }
+
+    Program.getAssetTree().forceUpdate();
+  }
+
+  private String saveGameFile(String target) {
+    String saveFile = this.getGameFile().save(target, Program.getUserPreferences().isCompressFile());
+    Program.getUserPreferences().setLastGameFile(this.currentResourceFile);
+    Program.getUserPreferences().addOpenedFile(this.currentResourceFile);
+    Program.loadRecentFiles();
+    log.log(Level.INFO, "saved {0} maps, {1} spritesheets, {2} tilesets, {3} emitters, {4} blueprints to {5}",
+        new Object[] { this.getGameFile().getMaps().size(), this.getGameFile().getSpriteSheets().size(), this.getGameFile().getTilesets().size(), this.getGameFile().getEmitters().size(), this.getGameFile().getBluePrints().size(), this.currentResourceFile });
+    this.setCurrentStatus(Resources.strings().get("status_gamefile_saved"));
+
+    if (Program.getUserPreferences().isSyncMaps()) {
+      this.saveMaps();
+    }
+
+    this.getMapSelectionPanel().bind(this.getMapComponent().getMaps());
+    return saveFile;
+  }
+
+  private void saveMaps() {
+    for (Map map : EditorScreen.instance().getMapComponent().getMaps()) {
+      UndoManager.save(map);
+      for (String file : FileUtilities.findFilesByExtension(new ArrayList<>(), Paths.get(this.getProjectPath(), "maps"), map.getName() + "." + Map.FILE_EXTENSION)) {
+        String newFile = XmlUtilities.save(map, file, Map.FILE_EXTENSION);
+        log.log(Level.INFO, "synchronized map {0}", new Object[] { newFile });
+      }
+    }
+  }
+
+  private void loadCustomEmitters(List<EmitterData> emitters) {
+    for (EmitterData emitter : emitters) {
+      CustomEmitter.load(emitter);
+    }
+  }
+
+  private void loadSpriteSheets(Map map) {
+    List<SpritesheetInfo> infos = new ArrayList<>();
+    int cnt = 0;
+    for (ITileset tileSet : map.getTilesets()) {
+      if (tileSet.getImage() == null) {
+        continue;
+      }
+
+      Optional<Spritesheet> opt = Resources.spritesheets().tryGet(tileSet.getImage().getSource());
+      Spritesheet sprite = null;
+      if (!opt.isPresent()) {
+        sprite = Resources.spritesheets().load(tileSet);
+        if (sprite == null) {
+          continue;
+        }
+      } else {
+        sprite = opt.get();
+      }
+
+      infos.add(new SpritesheetInfo(sprite));
+      cnt++;
+    }
+
+    for (IImageLayer imageLayer : map.getImageLayers()) {
+      Optional<Spritesheet> opt = Resources.spritesheets().tryGet(imageLayer.getImage().getSource());
+      Spritesheet sprite = null;
+      if (!opt.isPresent()) {
+        BufferedImage img = Resources.images().get(imageLayer.getImage().getAbsoluteSourcePath(), true);
+        if (img == null) {
+          continue;
+        }
+
+        sprite = Resources.spritesheets().load(img, imageLayer.getImage().getSource(), img.getWidth(), img.getHeight());
+        if (sprite == null) {
+          continue;
+        }
+      } else {
+        sprite = opt.get();
+      }
+
+      SpritesheetInfo info = new SpritesheetInfo(sprite);
+      infos.add(info);
+      this.getGameFile().getSpriteSheets().removeIf(x -> x.getName().equals(info.getName()));
+      this.getGameFile().getSpriteSheets().add(info);
+      cnt++;
+    }
+
+    this.loadSpriteSheets(infos, false);
+    for (SpritesheetInfo info : infos) {
+      if (!this.getGameFile().getSpriteSheets().stream().anyMatch(x -> x.getName().equals(info.getName()))) {
+        this.getGameFile().getSpriteSheets().add(info);
+      }
+    }
+
+    if (cnt > 0) {
+      log.log(Level.INFO, "{0} tilesets loaded from {1}", new Object[] { cnt, map.getName() });
+    }
+  }
 }