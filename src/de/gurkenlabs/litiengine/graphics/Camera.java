--- conflicted
+++ resolved
@@ -270,13 +270,9 @@
 
   // TODO: write a unit test for this
   protected Point2D clampToMap(Point2D focus) {
-<<<<<<< HEAD
-    if (Game.getEnvironment() == null || Game.getEnvironment().getMap() == null || !this.isClampToMap()) {
+
+    if (Game.world().environment() == null || Game.world().environment().getMap() == null || !this.isClampToMap()) {
       return new Point2D.Double(focus.getX(), focus.getY());
-=======
-    if (Game.world().environment() == null || Game.world().environment().getMap() == null || !this.isClampToMap()) {
-      return focus;
->>>>>>> 419c41f4
     }
 
     final Dimension mapSize = Game.world().environment().getMap().getSizeInPixels();
