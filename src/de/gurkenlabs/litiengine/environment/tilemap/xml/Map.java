
package de.gurkenlabs.litiengine.environment.tilemap.xml;

import java.awt.Color;
import java.awt.Dimension;
import java.awt.Rectangle;
import java.awt.geom.Rectangle2D;
import java.net.URL;
import java.util.ArrayList;
import java.util.Collections;
import java.util.List;
import java.util.Objects;
import java.util.logging.Level;
import java.util.logging.Logger;

import javax.xml.bind.Marshaller;
import javax.xml.bind.Unmarshaller;
import javax.xml.bind.annotation.XmlAccessType;
import javax.xml.bind.annotation.XmlAccessorType;
import javax.xml.bind.annotation.XmlAttribute;
import javax.xml.bind.annotation.XmlElement;
import javax.xml.bind.annotation.XmlElements;
import javax.xml.bind.annotation.XmlRootElement;
import javax.xml.bind.annotation.XmlTransient;
import javax.xml.bind.annotation.adapters.XmlJavaTypeAdapter;

import de.gurkenlabs.litiengine.environment.tilemap.IGroupLayer;
import de.gurkenlabs.litiengine.environment.tilemap.IImageLayer;
import de.gurkenlabs.litiengine.environment.tilemap.ILayer;
import de.gurkenlabs.litiengine.environment.tilemap.IMap;
import de.gurkenlabs.litiengine.environment.tilemap.IMapObjectLayer;
import de.gurkenlabs.litiengine.environment.tilemap.IMapOrientation;
import de.gurkenlabs.litiengine.environment.tilemap.ITileLayer;
import de.gurkenlabs.litiengine.environment.tilemap.ITileset;
import de.gurkenlabs.litiengine.environment.tilemap.MapOrientations;
import de.gurkenlabs.litiengine.environment.tilemap.RenderOrder;
import de.gurkenlabs.litiengine.environment.tilemap.StaggerAxis;
import de.gurkenlabs.litiengine.environment.tilemap.StaggerIndex;
import de.gurkenlabs.litiengine.util.ArrayUtilities;
import de.gurkenlabs.litiengine.util.io.FileUtilities;

@XmlRootElement(name = "map")
@XmlAccessorType(XmlAccessType.FIELD)
public final class Map extends CustomPropertyProvider implements IMap, Comparable<Map> {
  public static final String FILE_EXTENSION = "tmx";

  private static final Logger log = Logger.getLogger(Map.class.getName());
<<<<<<< HEAD
  private static final int[] MAX_SUPPORTED_VERSION = { 1, 2, 3 };
=======
  private static final long serialVersionUID = 402776584608365440L;
  private static final int[] MAX_SUPPORTED_VERSION = { 1, 2 };
>>>>>>> 012b75d4

  @XmlAttribute
  private double version;

  @XmlAttribute
  private String tiledversion;

  @XmlAttribute
  private String orientation;

  @XmlTransient
  private IMapOrientation mapOrientation;

  @XmlAttribute
  private RenderOrder renderorder;

  @XmlAttribute
  private int width;

  @XmlAttribute
  private int height;

  @XmlAttribute
  private int tilewidth;

  @XmlAttribute
  private int tileheight;

  @XmlAttribute
  private int infinite;

  @XmlAttribute
  private Integer hexsidelength;

  @XmlAttribute
  private StaggerAxis staggeraxis;

  @XmlAttribute
  private StaggerIndex staggerindex;

  @XmlAttribute
  @XmlJavaTypeAdapter(ColorAdapter.class)
  private Color backgroundcolor;

  @XmlAttribute(name = "nextobjectid")
  private int nextObjectId;

  @XmlAttribute(name = "nextlayerid")
  private int nextLayerId;

  @XmlAttribute
  private String name;

  @XmlElement(name = "tileset", type = Tileset.class)
  private List<ITileset> tilesets;

  @XmlElements({
      @XmlElement(name = "imagelayer", type = ImageLayer.class),
      @XmlElement(name = "layer", type = TileLayer.class),
      @XmlElement(name = "objectgroup", type = MapObjectLayer.class),
      @XmlElement(name = "group", type = GroupLayer.class)
  })
  private List<ILayer> layers;

  @XmlTransient
  private URL path;

  private transient List<ITileLayer> rawTileLayers = new ArrayList<>();
  private transient List<IMapObjectLayer> rawMapObjectLayers = new ArrayList<>();
  private transient List<IImageLayer> rawImageLayers = new ArrayList<>();
  private transient List<IGroupLayer> rawGroupLayers = new ArrayList<>();

  private transient List<ITileLayer> tileLayers = Collections.unmodifiableList(this.rawTileLayers);
  private transient List<IMapObjectLayer> mapObjectLayers = Collections.unmodifiableList(this.rawMapObjectLayers);
  private transient List<IImageLayer> imageLayers = Collections.unmodifiableList(this.rawImageLayers);
  private transient List<IGroupLayer> groupLayers = Collections.unmodifiableList(this.rawGroupLayers);

  @XmlTransient
  private int chunkOffsetX;

  @XmlTransient
  private int chunkOffsetY;

  @Override
  public List<IImageLayer> getImageLayers() {
    return this.imageLayers;
  }

  /**
   * Gets the next object id.
   *
   * @return the next object id
   */
  @Override
  public int getNextObjectId() {
    return this.nextObjectId;
  }

  @Override
  public int getNextLayerId() {
    return this.nextLayerId;
  }

  @Override
  public IMapOrientation getOrientation() {
    if (this.mapOrientation == null) {
      this.mapOrientation = MapOrientations.forName(this.orientation);
    }
    return this.mapOrientation;
  }

  @Override
  @XmlTransient
  public URL getPath() {
    return this.path;
  }

  @Override
  public RenderOrder getRenderOrder() {
    return this.renderorder;
  }

  @Override
  public List<IMapObjectLayer> getMapObjectLayers() {
    return this.mapObjectLayers;
  }

  @Override
  public Dimension getSizeInPixels() {
    return this.getOrientation().getSize(this);
  }

  @XmlTransient
  @Override
  public Rectangle2D getBounds() {
    return new Rectangle(this.getSizeInPixels());
  }

  @Override
  public Dimension getSizeInTiles() {
    return new Dimension(this.width, this.height);
  }

  @Override
  public List<ITileLayer> getTileLayers() {
    return this.tileLayers;
  }

  @Override
  public List<ITileset> getTilesets() {
    return this.tilesets;
  }

  @Override
  public Dimension getTileSize() {
    return new Dimension(this.tilewidth, this.tileheight);
  }

  @Override
  public int getTileWidth() {
    return this.tilewidth;
  }

  @Override
  public int getTileHeight() {
    return this.tileheight;
  }

  @Override
  public double getVersion() {
    return this.version;
  }

  @Override
  public String getTiledVersion() {
    return this.tiledversion;
  }

  @Override
  public List<IGroupLayer> getGroupLayers() {
    return this.groupLayers;
  }

  @Override
  public String getName() {
    return this.name;
  }

  @Override
  public void setName(final String name) {
    this.name = name;
  }

  @Override
  public int getWidth() {
    return this.width;
  }

  @Override
  public int getHeight() {
    return this.height;
  }

  @Override
  public int getHexSideLength() {
    return this.hexsidelength;
  }

  @Override
  public StaggerAxis getStaggerAxis() {
    return this.staggeraxis;
  }

  @Override
  public StaggerIndex getStaggerIndex() {
    return this.staggerindex;
  }

  public void setPath(final URL path) {
    this.path = path;
  }

  @Override
  public void finish(URL location) throws TmxException {
    super.finish(location);
    if (this.name == null) {
      this.name = FileUtilities.getFileName(location);
    }
    this.path = location;
    // tilesets must be post-processed before layers; otherwise external tilesets may not be loaded
    for (ITileset tileset : this.tilesets) {
      if (tileset instanceof Tileset) {
        ((Tileset) tileset).finish(location);
      }
    }
    for (ILayer layer : this.layers) {
      if (layer instanceof Layer) {
        ((Layer) layer).finish(location);
      }
    }
  }

  @Override
  public void addLayer(ILayer layer) {
    this.getRenderLayers().add(layer);
    this.layerAdded(layer);
    if (layer instanceof Layer) {
      ((Layer) layer).setMap(this);
    }
  }

  @Override
  public void addLayer(int index, ILayer layer) {
    this.getRenderLayers().add(index, layer);
    this.layerAdded(layer);
    if (layer instanceof Layer) {
      ((Layer) layer).setMap(this);
    }
  }

  @Override
  public void removeLayer(ILayer layer) {
    this.layers.remove(layer);
    this.layerRemoved(layer);
    if (layer instanceof Layer) {
      ((Layer) layer).setMap(null);
    }
  }

  @Override
  public void removeLayer(int index) {
    ILayer removed = this.layers.remove(index);
    this.layerRemoved(removed);
    if (removed instanceof Layer) {
      ((Layer) removed).setMap(null);
    }
  }

  private void layerRemoved(ILayer layer) {
    if (layer instanceof ITileLayer) {
      this.rawTileLayers.remove(layer);
    }
    if (layer instanceof IMapObjectLayer) {
      this.rawMapObjectLayers.remove(layer);
    }
    if (layer instanceof IImageLayer) {
      this.rawImageLayers.remove(layer);
    }
    if (layer instanceof IGroupLayer) {
      this.rawGroupLayers.remove(layer);
    }
  }

  @XmlTransient
  public void setHeight(int height) {
    this.height = height;
  }

  @XmlTransient
  public void setOrientation(IMapOrientation orientation) {
    Objects.requireNonNull(orientation);
    this.mapOrientation = orientation;
  }

  @XmlTransient
  public void setRenderOrder(RenderOrder renderorder) {
    this.renderorder = renderorder;
  }

  @XmlTransient
  public void setTiledVersion(String tiledversion) {
    this.tiledversion = tiledversion;
  }

  @XmlTransient
  public void setTileHeight(int tileheight) {
    this.tileheight = tileheight;
  }

  @XmlTransient
  public void setTileWidth(int tilewidth) {
    this.tilewidth = tilewidth;
  }

  @XmlTransient
  public void setHexSideLength(int hexSideLength) {
    this.hexsidelength = hexSideLength;
  }

  @XmlTransient
  public void setStaggerAxis(StaggerAxis staggerAxis) {
    this.staggeraxis = staggerAxis;
  }

  @XmlTransient
  public void setStaggerIndex(StaggerIndex staggerIndex) {
    this.staggerindex = staggerIndex;
  }

  @XmlTransient
  public void setVersion(double version) {
    this.version = version;
  }

  @XmlTransient
  public void setWidth(int width) {
    this.width = width;
  }

  @Override
  public int compareTo(Map o) {
    if (this.name == null) {
      return o.name == null ? 0 : -1;
    }

    if (o.name == null) {
      return 1;
    }

    return this.name.compareTo(o.name);
  }

  @Override
  public boolean equals(Object anObject) {
    if (this == anObject) {
      return true;
    }
    if (!(anObject instanceof Map)) {
      return false;
    }
    return Objects.equals(this.name, ((Map) anObject).name);
  }

  @Override
  public int hashCode() {
    return Objects.hashCode(this.name);
  }

  @Override
  public List<ILayer> getRenderLayers() {
    return this.layers;
  }

  public List<Tileset> getExternalTilesets() {
    List<Tileset> externalTilesets = new ArrayList<>();
    for (ITileset set : this.getTilesets()) {
      if (set instanceof Tileset && ((Tileset) set).sourceTileset != null) {
        externalTilesets.add(((Tileset) set).sourceTileset);
      }
    }

    return externalTilesets;
  }

  @Override
  public Color getBackgroundColor() {
    return this.backgroundcolor;
  }

  @Override
  public boolean isInfinite() {
    return this.infinite == 1;
  }

  protected int getChunkOffsetX() {
    return this.chunkOffsetX;
  }

  protected int getChunkOffsetY() {
    return this.chunkOffsetY;
  }

  @SuppressWarnings("unused")
  private void afterUnmarshal(Unmarshaller u, Object parent) {
    this.checkVersion();

    if (this.orientation != null) {
      this.mapOrientation = MapOrientations.forName(this.orientation);
    }

    if (this.mapOrientation == null) {
      this.mapOrientation = MapOrientations.ORTHOGONAL;
    }

    if (this.tilesets == null) {
      this.tilesets = new ArrayList<>();
    }

    if (this.layers == null) {
      this.layers = new ArrayList<>();
    }

    for (ILayer layer : this.layers) {
      this.layerAdded(layer);
    }

    if (this.isInfinite()) {
      this.updateDimensionsByTileLayers();
    }
  }

  @SuppressWarnings("unused")
  private void beforeMarshal(Marshaller m) {
    this.orientation = this.mapOrientation.getName();
  }

  private void layerAdded(ILayer layer) {
    if (layer instanceof ITileLayer) {
      this.rawTileLayers.add((ITileLayer) layer);
    }
    if (layer instanceof IMapObjectLayer) {
      this.rawMapObjectLayers.add((IMapObjectLayer) layer);
    }
    if (layer instanceof IImageLayer) {
      this.rawImageLayers.add((IImageLayer) layer);
    }
    if (layer instanceof IGroupLayer) {
      this.rawGroupLayers.add((IGroupLayer) layer);
    }
  }

  private void checkVersion() {
    if (this.tiledversion == null || this.tiledversion.isEmpty()) {
      log.log(Level.WARNING, "Tiled version not defined for map {0}. Could not evaluate whether the map format is supported by the engine.", new Object[] { this.getName() });
      return;
    }

    String supportedVersionString = ArrayUtilities.join(MAX_SUPPORTED_VERSION, ".");
    String[] ver = this.tiledversion.split("\\.");
    int[] vNumbers = new int[ver.length];
    try {
      for (int i = 0; i < ver.length; i++) {
        vNumbers[i] = Integer.parseInt(ver[i]);
      }
    } catch (NumberFormatException e) {
      log.log(Level.WARNING, "Unsupported Tiled version: {0} (Max. supported version is {1})", new Object[] { this.tiledversion, supportedVersionString });
    }

    for (int i = 0; i < Math.min(vNumbers.length, MAX_SUPPORTED_VERSION.length); i++) {
      if (vNumbers[i] > MAX_SUPPORTED_VERSION[i]) {
        log.log(Level.WARNING, "Unsupported Tiled version: {0} (Max. supported version is {1})", new Object[] { this.tiledversion, supportedVersionString });
        break;
      } else if (vNumbers[i] < MAX_SUPPORTED_VERSION[i]) {
        break;
      }
    }
  }

  /**
   * Update width and height by the max width and height of the tile layers in the infinite map.
   */
  private void updateDimensionsByTileLayers() {

    int minChunkOffsetX = 0;
    int minChunkOffsetY = 0;

    int w = 0;
    int h = 0;

    for (ITileLayer tileLayer : this.tileLayers) {
      if (!(tileLayer instanceof TileLayer)) {
        continue;
      }
      TileLayer layer = (TileLayer) tileLayer;

      if (layer.getRawTileData() != null && layer.getRawTileData().getOffsetX() < minChunkOffsetX) {
        minChunkOffsetX = layer.getRawTileData().getOffsetX();
      }

      if (layer.getRawTileData() != null && layer.getRawTileData().getOffsetY() < minChunkOffsetY) {
        minChunkOffsetY = layer.getRawTileData().getOffsetY();
      }
    }

    // update all tile layer data with the information about the layer based on which they'll position themselves in the grid
    // they need this information because they have to create an appropriately sized grid before locating their chunks in it
    for (ITileLayer tileLayer : this.tileLayers) {
      if (!(tileLayer instanceof TileLayer)) {
        continue;
      }
      TileLayer layer = (TileLayer) tileLayer;

      if (layer.getRawTileData() != null) {
        layer.getRawTileData().setMinChunkOffsets(minChunkOffsetX, minChunkOffsetY);
      }

      if (tileLayer.getWidth() > w) {
        w = tileLayer.getWidth();
      }

      if (tileLayer.getHeight() > h) {
        h = tileLayer.getHeight();
      }
    }

    this.chunkOffsetX = minChunkOffsetX;
    this.chunkOffsetY = minChunkOffsetY;
    this.width = w;
    this.height = h;

  }
}
<|MERGE_RESOLUTION|>--- conflicted
+++ resolved
@@ -45,12 +45,7 @@
   public static final String FILE_EXTENSION = "tmx";
 
   private static final Logger log = Logger.getLogger(Map.class.getName());
-<<<<<<< HEAD
-  private static final int[] MAX_SUPPORTED_VERSION = { 1, 2, 3 };
-=======
-  private static final long serialVersionUID = 402776584608365440L;
   private static final int[] MAX_SUPPORTED_VERSION = { 1, 2 };
->>>>>>> 012b75d4
 
   @XmlAttribute
   private double version;
@@ -592,4 +587,4 @@
     this.height = h;
 
   }
-}
+}